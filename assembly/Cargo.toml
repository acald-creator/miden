--- conflicted
+++ resolved
@@ -1,14 +1,8 @@
 [package]
 name = "miden-assembly"
-<<<<<<< HEAD
-version = "0.10.3"
-description = "Miden VM assembly language"
-documentation = "https://docs.rs/miden-assembly/0.10.3"
-=======
 version = "0.11.0"
 description = "Miden VM assembly language"
 documentation = "https://docs.rs/miden-assembly/0.11.0"
->>>>>>> 43c4e39f
 readme = "README.md"
 categories = ["compilers", "no-std"]
 keywords = ["assembler", "assembly", "language", "miden"]
