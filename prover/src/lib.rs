#![cfg_attr(not(feature = "std"), no_std)]

use air::{ProcessorAir, PublicInputs};
<<<<<<< HEAD
use processor::{math::Felt, ExecutionTrace, Rpo256};
use prover::Prover;
=======
use processor::{math::Felt, Blake3_192, ExecutionTrace};
use winter_prover::Prover;
>>>>>>> b4331299

#[cfg(feature = "std")]
use log::debug;
#[cfg(feature = "std")]
use std::time::Instant;
#[cfg(feature = "std")]
use winter_prover::Trace;

// EXPORTS
// ================================================================================================

pub use air::{FieldExtension, ProofOptions};
pub use processor::{
    math, utils, AdviceInputs, AdviceProvider, Digest, ExecutionError, InputError,
    MemAdviceProvider, MerkleError, MerkleSet, Program, StackInputs, StackOutputs, Word,
};
pub use winter_prover::StarkProof;

// PROVER
// ================================================================================================

/// Executes and proves the specified `program` and returns the result together with a STARK-based proof of
/// the program's execution.
///
/// * `inputs` specifies the initial state of the stack as well as non-deterministic (secret)
///   inputs for the VM.
/// * `options` defines parameters for STARK proof generation.
///
/// # Errors
/// Returns an error if program execution or STARK proof generation fails for any reason.
pub fn prove<A>(
    program: &Program,
    stack_inputs: StackInputs,
    advice_provider: A,
    options: &ProofOptions,
) -> Result<(StackOutputs, StarkProof), ExecutionError>
where
    A: AdviceProvider,
{
    // execute the program to create an execution trace
    #[cfg(feature = "std")]
    let now = Instant::now();
    let trace = processor::execute(program, stack_inputs.clone(), advice_provider)?;
    #[cfg(feature = "std")]
    debug!(
        "Generated execution trace of {} columns and {} steps in {} ms",
        trace.layout().main_trace_width(),
        trace.length(),
        now.elapsed().as_millis()
    );

    let stack_outputs = trace.stack_outputs().clone();

    // generate STARK proof
    let prover = ExecutionProver::new(options.clone(), stack_inputs, stack_outputs.clone());
    let proof = prover.prove(trace).map_err(ExecutionError::ProverError)?;

    Ok((stack_outputs, proof))
}

// PROVER
// ================================================================================================

struct ExecutionProver {
    options: ProofOptions,
    stack_inputs: StackInputs,
    stack_outputs: StackOutputs,
}

impl ExecutionProver {
    pub fn new(
        options: ProofOptions,
        stack_inputs: StackInputs,
        stack_outputs: StackOutputs,
    ) -> Self {
        Self {
            options,
            stack_inputs,
            stack_outputs,
        }
    }

    // HELPER FUNCTIONS
    // --------------------------------------------------------------------------------------------

    /// Validates the stack inputs against the provided execution trace and returns true if valid.
    fn are_inputs_valid(&self, trace: &ExecutionTrace) -> bool {
        self.stack_inputs
            .values()
            .iter()
            .zip(trace.init_stack_state().iter())
            .all(|(l, r)| l == r)
    }

    /// Validates the stack outputs against the provided execution trace and returns true if valid.
    fn are_outputs_valid(&self, trace: &ExecutionTrace) -> bool {
        self.stack_outputs
            .stack_top()
            .iter()
            .zip(trace.last_stack_state().iter())
            .all(|(l, r)| l == r)
    }
}

impl Prover for ExecutionProver {
    type Air = ProcessorAir;
    type BaseField = Felt;
    type Trace = ExecutionTrace;
<<<<<<< HEAD
    type HashFn = Rpo256;
=======
    type HashFn = Blake3_192;
>>>>>>> b4331299

    fn options(&self) -> &winter_prover::ProofOptions {
        &self.options
    }

    fn get_pub_inputs(&self, trace: &ExecutionTrace) -> PublicInputs {
        // ensure inputs and outputs are consistent with the execution trace.
        debug_assert!(
            self.are_inputs_valid(trace),
            "provided inputs do not match the execution trace"
        );
        debug_assert!(
            self.are_outputs_valid(trace),
            "provided outputs do not match the execution trace"
        );

        let program_info = trace.program_info().clone();
        PublicInputs::new(program_info, self.stack_inputs.clone(), self.stack_outputs.clone())
    }
}<|MERGE_RESOLUTION|>--- conflicted
+++ resolved
@@ -1,13 +1,8 @@
 #![cfg_attr(not(feature = "std"), no_std)]
 
 use air::{ProcessorAir, PublicInputs};
-<<<<<<< HEAD
-use processor::{math::Felt, ExecutionTrace, Rpo256};
-use prover::Prover;
-=======
 use processor::{math::Felt, Blake3_192, ExecutionTrace};
 use winter_prover::Prover;
->>>>>>> b4331299
 
 #[cfg(feature = "std")]
 use log::debug;
@@ -116,11 +111,7 @@
     type Air = ProcessorAir;
     type BaseField = Felt;
     type Trace = ExecutionTrace;
-<<<<<<< HEAD
-    type HashFn = Rpo256;
-=======
     type HashFn = Blake3_192;
->>>>>>> b4331299
 
     fn options(&self) -> &winter_prover::ProofOptions {
         &self.options
